--- conflicted
+++ resolved
@@ -37,28 +37,16 @@
     # Step 2: filter out insignificant edges, depending on the sparsity
     if threshold:
         if multihead:
-<<<<<<< HEAD
-            weight_rank, _ = torch.sort(weight, dim=-2, descending=True) # B, H, (N-K), K
-            weight_threshold = weight_rank[:, :, max(min(int(num_kept*sparsity), num_kept-1), 0), :] # B, H, K
-            weight_threshold = weight_threshold.unsqueeze(2).expand(B, H, num_kept, num_elim) # B, H, (N-K), K
-=======
             weight_rank, _ = torch.sort(weight.reshape(B, H, -1), dim=-1, descending=True) # B, H, (N-K)*K
             weight_threshold = weight_rank[:, :, int(num_elim*num_kept*sparsity)] # B, H
             weight_threshold = weight_threshold.reshape(B,H,1,1).expand(B, H, num_kept, num_elim) # B, H, (N-K), K
->>>>>>> 0f50c777
             weight = torch.where(weight>=weight_threshold, weight, 0.0) # B, H, (N-K), K
             
         else:
             weight = weight.mean(1) # B, (N-K), K
-<<<<<<< HEAD
-            weight_rank, _ = torch.sort(weight, dim=-2, descending=True) # B, (N-K), K
-            weight_threshold = weight_rank[:, max(min(int(num_kept*sparsity), num_kept-1), 0), :] # B, K
-            weight_threshold = weight_threshold.unsqueeze(1).expand(B, num_kept, num_elim) # B, (N-K), K
-=======
             weight_rank, _ = torch.sort(weight.reshape(B, -1), dim=-1, descending=True) # B, (N-K), K
             weight_threshold = weight_rank[:, int(num_elim*num_kept*sparsity)] # B
             weight_threshold = weight_threshold.reshape(B,1,1).expand(B, num_kept, num_elim) # B, (N-K), K
->>>>>>> 0f50c777
             weight = torch.where(weight>=weight_threshold, weight, 0.0) # B, (N-K), K
             
         # test only
@@ -79,10 +67,7 @@
             a = torch.bmm(weight, token_scales_elim).contiguous()
             token_scales_kept = token_scales_kept + a
         token_scales = token_scales_kept.squeeze(-1)
-<<<<<<< HEAD
-        
-=======
->>>>>>> 0f50c777
+        
     # Step 4: propagate tokens
     if multihead:
         x_prop = weight @ x_elim.reshape(B, num_elim, H, C//H).transpose(1, 2) # B, H, (N-K), C//H
@@ -162,14 +147,7 @@
         print("Select criterion without attention map hasn't been supported yet.")
         assert False
             
-<<<<<<< HEAD
-    elif standard == "ThresholdPageRank":
-        token_rank = pagerank(weight, threshold=0.3) # B, N-1
-            
-    elif standard == "CLSAttnMean":
-=======
     if standard == "CLSAttn":
->>>>>>> 0f50c777
         token_rank = weight[:,:,0,1:].mean(1) # B, N-1
         
     elif standard == "CLSAttnMax":
@@ -197,85 +175,9 @@
     token_rank = torch.argsort(token_rank, dim=1, descending=descending) # B, N-1
     index_cls = torch.zeros((B, 1), device=token_rank.device, dtype=token_rank.dtype) # B, 1
     index_kept = torch.cat((index_cls, token_rank[:, :-num_prop]+1), dim=1) # B, N-K
-<<<<<<< HEAD
-    index_elim = token_rank[:, -num_prop:]+1 # B, K
-    return index_kept, index_elim
-
-
-
-def pagerank(weight, max_iter = 20, d = 0.95, min_dist = 1e-3, threshold = False):
-    assert weight.shape[-1] == weight.shape[-2] # ensure weight is an N*N matrix
-    B = weight.shape[0]
-    N = weight.shape[-1]
-        
-    # aggregate multi-heads and detach
-    if weight.shape[1] != N:
-        new_weight = weight.mean(1).clone().detach() # B, N, N
-    else:
-        new_weight = weight.clone().detach() # B, N, N
-            
-    # deal with threshold
-    if type(threshold) == bool and not threshold:
-        pass
-            
-    elif type(threshold) == bool and threshold:
-        # filter out values less than the mean by default
-        new_weight_mean = new_weight.mean((1,2)) # B
-        new_weight_mean = new_weight_mean.reshape(B,1,1).expand(B,N,N)
-        pad = torch.zeros((B,N,N), dtype = new_weight.dtype, device = new_weight.device)
-        new_weight = torch.where(new_weight >= new_weight_mean, new_weight, pad)
-        
-    elif type(threshold) == float:
-        # filter out values less than the percentage
-        new_weight_sorted, _ = torch.sort(new_weight.reshape(B,-1), dim=1, descending=True) # B, N*N
-        new_weight_threshold = new_weight_sorted[:, int(N*N*threshold)] # B
-        new_weight_threshold = new_weight_threshold.reshape(B,1,1).expand(B,N,N) # B,N,N
-        pad = torch.zeros((B,N,N), dtype = new_weight.dtype, device = new_weight.device)
-        new_weight = torch.where(new_weight >= new_weight_threshold, new_weight, pad)
-        
-        """
-        # test only
-        print(torch.count_nonzero(new_weight, dim=(1,2))/(N*N))
-        assert False
-        """
-        
-    # PageRank
-    pagerank = torch.ones((B, N-1, 1), device=new_weight.device) / (N-1) # B, N-1, 1
-    trans_matrix = new_weight[:,1:,1:].transpose(-1, -2) # transition matrix: B, N-1, N-1
-    trans_matrix = trans_matrix / trans_matrix.sum(-2, keepdim=True) # B, N-1, N-1
-    """
-    # PageRank
-    pagerank = torch.ones((B, N, 1), device=new_weight.device) / N # B, N-1, 1
-    trans_matrix = new_weight.transpose(-1, -2) # transition matrix: B, N-1, N-1
-    # trans_matrix = trans_matrix / trans_matrix.sum(-2, keepdim=True) # B, N-1, N-1
-    """
-        
-    for i in range(max_iter):
-        new_pagerank = d * trans_matrix @ pagerank + (1-d) / (N-1) # page rank update with dumping
-        dist = torch.linalg.norm((new_pagerank-pagerank).squeeze())
-        pagerank = new_pagerank
-        if dist < min_dist:
-            break
-                
-    return pagerank.squeeze() # B, N-1
-        
-
-
-def reconstruct(x, weights):
-    B, N, C = x.shape
-    B, H, _, _ = weights[0].shape
-    x = x.reshape(B, N, H, C//H).transpose(1,2) # B, H, N, C//H
-    for i in range(len(weights)-1, -1, -1):
-        weight = weights[i] # B, H, K, N
-        x_reconstructed = weight @ x
-        x = torch.cat((x, x_reconstructed), dim = 2)
-    x = x.transpose(1,2).reshape(B, -1, C)
-    return x
-=======
     #index_kept = token_rank[:, :-num_prop]+1 # B, N-K
     index_elim = token_rank[:, -num_prop:]+1 # B, K
     return index_kept, index_elim
->>>>>>> 0f50c777
             
             
 
@@ -455,33 +357,7 @@
         
         for blk in self.blocks:
             x, token_scales = blk(x, token_scales)
-<<<<<<< HEAD
-        
-        """
-        if not self.reconstruct:
-            # No token reconstruction
-            if not self.attention_scale:
-                # No attention rescale
-                for i, blk in enumerate(self.blocks):
-                    # Vanilla block
-                    if i < self.prop_start_layer:
-                        x = blk(x)
-                    if i >= self.prop_start_layer:
-                        x, token_scales = blk(x)
-            else:
-                # Apply attention rescale for anti-oversmoothing
-                B, N, C = x.shape
-                token_scales = torch.ones([B, N], device=x.device, dtype=x.dtype)
-                for i, blk in enumerate(self.blocks):
-                    # Vanilla block
-                    if i < self.prop_start_layer:
-                        x = blk(x)
-                    # Rescale the attention weights based on the propagation weights
-                    if i >= self.prop_start_layer:
-                        x, token_scales = blk(x, token_scales)
-=======
->>>>>>> 0f50c777
-        
+
         x = self.norm(x)
         return x
 
